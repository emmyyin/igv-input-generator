--- conflicted
+++ resolved
@@ -83,7 +83,6 @@
     graphs = {}
     graph_id = 0
     for group in xml_root:
-<<<<<<< HEAD
         is_difference = False
         if 'difference' in group.attrib:
             is_difference = group.attrib['difference'] == 'true'
@@ -91,12 +90,6 @@
         group_name = find_name_in_properties(group)
         if args.verbose:
             print("  building " + group_name + " (difference: " + str(is_difference) + ")...")
-=======
-        method = group.find('method')
-        print("method", method)
-        group_name = method.attrib['name']
-        bci = int(method.attrib['bci'])
->>>>>>> e6e70c98
         for graph in group.findall('graph'):
             if 'name' in graph.attrib:
                 graph_name = graph.attrib['name']
